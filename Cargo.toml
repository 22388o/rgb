[workspace]
members = [
    "fs",
    ".",
]
default-members = [
    "fs",
    "."
]

[workspace.package]
authors = ["Dr Maxim Orlovsky <orlovsky@lnp-bp.org>"]
homepage = "https://github.com/RGB-WG"
repository = "https://github.com/RGB-WG/rgb-wallet"
rust-version = "1.66" # Due to strict encoding library (caused by GAD)
edition = "2021"
license = "Apache-2.0"

[workspace.dependencies]
amplify = "4.0.0"
baid58 = "0.3.1"
strict_encoding = "2.1.1"
strict_types = "1.1.0"
rgb-std = { version = "0.10.0", features = ["fs"] }
rgb-wallet = { version = "0.10.0", features = ["fs"] }

[package]
name = "rgb-contracts"
version = "0.10.0"
description = " RGB: scalable & confidential smart contracts for Bitcoin & Lightning network"
keywords = ["bitcoin", "lightning", "rgb", "smart-contracts", "lnp-bp"]
categories = ["cryptography::cryptocurrencies"]
authors = { workspace = true }
repository = { workspace = true }
homepage = { workspace = true }
edition = { workspace = true }
license = { workspace = true }
rust-version = { workspace = true }
readme = "README.md"
exclude = [".github", "std"]

[lib]
name = "rgb"

[[bin]]
name = "rgb"
required-features = ["cli"]

[dependencies]
amplify = { workspace = true }
baid58 = { workspace = true }
strict_types = { workspace = true, features = ["serde"] }
commit_verify = "0.10.0"
bp-core = { version = "0.10.1", features = ["serde"] }
rgb-std = { workspace = true }
rgb-wallet = { workspace = true }
rgb-persist-fs = { version = "0.10.0", path = "fs" }
bitcoin = { version = "0.30.0", features = ["serde"] }
electrum-client = { git = "https://github.com/RCasatta/rust-electrum-client", branch = "bitcoin_0_30", version = "0.13.0", optional = true }
log = { version = "0.4", features = ["max_level_trace", "release_max_level_debug"], optional = true }
env_logger = "0.10.0"
clap = { version = "4.1.8", features = ["derive", "env"], optional = true }
shellexpand = { version = "3.0.0", optional = true }
serde = "1.0.159"
serde_yaml = "0.9.19"

[features]
default = ["electrum", "log"]
all = ["cli", "log"]
electrum = ["electrum-client", "log"]
cli = ["clap", "shellexpand", "log", "electrum"]

[package.metadata.docs.rs]
features = [ "all" ]

<<<<<<< HEAD

[patch.crates-io]
commit_verify = { git = "https://github.com/LNP-BP/client_side_validation", branch = "commit_encode_derive" }
bp-core = { git = "https://github.com/BP-WG/bp-core", branch = "commit_derive" }
bp-primitives = { git = "https://github.com/BP-WG/bp-core", branch = "commit_derive" }
bp-dbc = { git = "https://github.com/BP-WG/bp-core", branch = "commit_derive" }
bp-seals = { git = "https://github.com/BP-WG/bp-core", branch = "commit_derive" }
rgb-core = { git = "https://github.com/RGB-WG/rgb-core", branch = "fix/op-conceal" }
rgb-std = { git = "https://github.com/RGB-WG/rgb-wallet", branch = "rgb20" }
=======
[patch.crates-io]
rgb-std = { git = "https://github.com/RGB-WG/rgb-wallet", branch = "master", features = ["fs"] }
rgb-wallet = { git = "https://github.com/RGB-WG/rgb-wallet", branch = "master", features = ["fs"] }
>>>>>>> 0fe17aa6
<|MERGE_RESOLUTION|>--- conflicted
+++ resolved
@@ -71,20 +71,4 @@
 cli = ["clap", "shellexpand", "log", "electrum"]
 
 [package.metadata.docs.rs]
-features = [ "all" ]
-
-<<<<<<< HEAD
-
-[patch.crates-io]
-commit_verify = { git = "https://github.com/LNP-BP/client_side_validation", branch = "commit_encode_derive" }
-bp-core = { git = "https://github.com/BP-WG/bp-core", branch = "commit_derive" }
-bp-primitives = { git = "https://github.com/BP-WG/bp-core", branch = "commit_derive" }
-bp-dbc = { git = "https://github.com/BP-WG/bp-core", branch = "commit_derive" }
-bp-seals = { git = "https://github.com/BP-WG/bp-core", branch = "commit_derive" }
-rgb-core = { git = "https://github.com/RGB-WG/rgb-core", branch = "fix/op-conceal" }
-rgb-std = { git = "https://github.com/RGB-WG/rgb-wallet", branch = "rgb20" }
-=======
-[patch.crates-io]
-rgb-std = { git = "https://github.com/RGB-WG/rgb-wallet", branch = "master", features = ["fs"] }
-rgb-wallet = { git = "https://github.com/RGB-WG/rgb-wallet", branch = "master", features = ["fs"] }
->>>>>>> 0fe17aa6
+features = [ "all" ]