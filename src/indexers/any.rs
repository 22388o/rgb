--- conflicted
+++ resolved
@@ -83,11 +83,7 @@
         let expected_block_hash = match network {
             Network::Mainnet => "000000000019d6689c085ae165831e934ff763ae46a2a6c172b3f1b60a8ce26f",
             Network::Testnet3 => "000000000933ea01ad0ee984209779baaec3ced90fa3f408719526f8d77f4943",
-<<<<<<< HEAD
-            Network::Testnet4 => "000000000933ea01ad0ee984209779baaec3ced90fa3f408719526f8d77f4943",
-=======
             Network::Testnet4 => "00000000da84f2bafbbc53dee25a72ae507ff4914b867c565be350b0da8bf043",
->>>>>>> 8647dd4f
             Network::Signet => "00000008819873e925422c1ff0f99f7cc9bbb232af63a077a480a3633bee1ef6",
             Network::Regtest => "0f9188f13cb7b2c71f2a335e3a4fc328bf5beb436012afca590b1a11466e2206",
         }
